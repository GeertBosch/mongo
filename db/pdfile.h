/**
*    Copyright (C) 2008 10gen Inc.
*  
*    This program is free software: you can redistribute it and/or  modify
*    it under the terms of the GNU Affero General Public License, version 3,
*    as published by the Free Software Foundation.
*  
*    This program is distributed in the hope that it will be useful,
*    but WITHOUT ANY WARRANTY; without even the implied warranty of
*    MERCHANTABILITY or FITNESS FOR A PARTICULAR PURPOSE.  See the
*    GNU Affero General Public License for more details.
*  
*    You should have received a copy of the GNU Affero General Public License
*    along with this program.  If not, see <http://www.gnu.org/licenses/>.
*/

/* pdfile.h

   Files:
     database.ns - namespace index
     database.1  - data files
     database.2 
     ...
*/

#pragma once

// see version, versionMinor, below.
const int VERSION = 4;

#include "../stdafx.h"
#include "../util/mmap.h"
#include "storage.h"
#include "jsobj.h"
#include "namespace.h"

class PDFHeader;
class Extent;
class Record;
class Cursor;

void dropDatabase(const char *ns);
bool repairDatabase(const char *ns, bool preserveClonedFilesOnFailure, bool backupOriginalFiles);
void dropNS(string& dropNs);;
bool userCreateNS(const char *ns, BSONObj j, string& err, bool logForReplication);

/*---------------------------------------------------------------------*/ 

class PDFHeader;
class PhysicalDataFile {
	friend class DataFileMgr;
	friend class BasicCursor;
public:
	PhysicalDataFile(int fn) : fileNo(fn) { }
	void open(int fileNo, const char *filename);

	Extent* newExtent(const char *ns, int approxSize, int loops = 0);
    PDFHeader *getHeader() { return header; }
private:
	Extent* getExtent(DiskLoc loc);
	Extent* _getExtent(DiskLoc loc);
	Record* recordAt(DiskLoc dl);

	MemoryMappedFile mmf;
	PDFHeader *header;
	int __unUsEd;
	//	int length;
	int fileNo;
};

class DataFileMgr {
	friend class BasicCursor;
public:
	void init(const char *);

	void update(
		const char *ns,
		Record *toupdate, const DiskLoc& dl,
		const char *buf, int len, stringstream& profiling);
	DiskLoc insert(const char *ns, const void *buf, int len, bool god = false);
	void deleteRecord(const char *ns, Record *todelete, const DiskLoc& dl, bool cappedOK = false);
	static auto_ptr<Cursor> findAll(const char *ns);

	/* special version of insert for transaction logging -- streamlined a bit.
       assumes ns is capped and no indexes
    */
	Record* fast_oplog_insert(NamespaceDetails *d, const char *ns, int len);

	static Extent* getExtent(const DiskLoc& dl);
	static Record* getRecord(const DiskLoc& dl);
private:
	vector<PhysicalDataFile *> files;
};

extern DataFileMgr theDataFileMgr;

#pragma pack(push,1)

class DeletedRecord {
public:
	int lengthWithHeaders;
	int extentOfs;
	DiskLoc nextDeleted;
};

/* Record is a record in a datafile.  DeletedRecord is similar but for deleted space.

*11:03:20 AM) dm10gen: regarding extentOfs...
(11:03:42 AM) dm10gen: an extent is a continugous disk area, which contains many Records and DeleteRecords
(11:03:56 AM) dm10gen: a DiskLoc has two pieces, the fileno and ofs.  (64 bit total)
(11:04:16 AM) dm10gen: to keep the headesr small, instead of storing a 64 bit ptr to the full extent address, we keep just the offset
(11:04:29 AM) dm10gen: we can do this as we know the record's address, and it has the same fileNo
(11:04:33 AM) dm10gen: see class DiskLoc for more info
(11:04:43 AM) dm10gen: so that is how Record::myExtent() works
(11:04:53 AM) dm10gen: on an alloc(), when we build a new Record, we must popular its extentOfs then 
*/
class Record {
public:
	enum { HeaderSize = 16 };
	int lengthWithHeaders;
	int extentOfs;
	int nextOfs;
	int prevOfs;
	char data[4];
	int netLength() { return lengthWithHeaders - HeaderSize; }
	//void setNewLength(int netlen) { lengthWithHeaders = netlen + HeaderSize; }

	/* use this when a record is deleted. basically a union with next/prev fields */
	DeletedRecord& asDeleted() { return *((DeletedRecord*) this); }

	Extent* myExtent(const DiskLoc& myLoc) { 
		return DataFileMgr::getExtent(DiskLoc(myLoc.a(), extentOfs));
	}
	/* get the next record in the namespace, traversing extents as necessary */
	DiskLoc getNext(const DiskLoc& myLoc);
	DiskLoc getPrev(const DiskLoc& myLoc);
};

/* extents are datafile regions where all the records within the region 
   belong to the same namespace.

(11:12:35 AM) dm10gen: when the extent is allocated, all its empty space is stuck into one big DeletedRecord
(11:12:55 AM) dm10gen: and that is placed on the free list
*/
class Extent {
public:
	unsigned magic;
	DiskLoc myLoc;
	DiskLoc xnext, xprev; /* next/prev extent for this namespace */
	Namespace ns; /* which namespace this extent is for.  this is just for troubleshooting really */
	int length;   /* size of the extent, including these fields */
	DiskLoc firstRecord, lastRecord;
	char extentData[4];

	bool validates() { 
		return !(firstRecord.isNull() ^ lastRecord.isNull()) &&
			length >= 0 && !myLoc.isNull();
	}

	void dump(iostream& s) { 
		s << "    loc:" << myLoc.toString() << " xnext:" << xnext.toString() << " xprev:" << xprev.toString() << '\n';
		s << "    ns:" << ns.buf << '\n';
		s << "    size:" << length << " firstRecord:" << firstRecord.toString() << " lastRecord:" << lastRecord.toString() << '\n';
	}

	/* assumes already zeroed -- insufficient for block 'reuse' perhaps 
	Returns a DeletedRecord location which is the data in the extent ready for us.
	Caller will need to add that to the freelist structure in namespacedetail.
	*/
	DiskLoc init(const char *nsname, int _length, int _fileNo, int _offset);

	void assertOk() { assert(magic == 0x41424344); }

	Record* newRecord(int len);

	Record* getRecord(DiskLoc dl) {
		assert( !dl.isNull() );
		assert( dl.sameFile(myLoc) );
		int x = dl.getOfs() - myLoc.getOfs();
		assert( x > 0 );
		return (Record *) (((char *) this) + x);
	}

	Extent* getNextExtent() { return xnext.isNull() ? 0 : DataFileMgr::getExtent(xnext); }
	Extent* getPrevExtent() { return xprev.isNull() ? 0 : DataFileMgr::getExtent(xprev); }
};

/*
      ----------------------
      Header
      ----------------------
      Extent (for a particular namespace)
        Record
        ...
        Record (some chained for unused space)
      ----------------------
      more Extents...
      ----------------------
*/

/* data file header */
class PDFHeader {
public:
	int version;
	int versionMinor;
	int fileLength;
	DiskLoc unused; /* unused is the portion of the file that doesn't belong to any allocated extents. -1 = no more */
	int unusedLength;
	char reserved[8192 - 4*4 - 8];

	char data[4];

	static int headerSize() { return sizeof(PDFHeader) - 4; }

	bool uninitialized() { 
		if( version == 0 ) return true; 
		assert(version == VERSION); 
		return false; 
	}

	Record* getRecord(DiskLoc dl) {
		int ofs = dl.getOfs();
		assert( ofs >= headerSize() );
		return (Record*) (((char *) this) + ofs);
	}

	void init(int fileno, int filelength) {
		if( uninitialized() ) {
			assert(filelength > 32768 );
			assert( headerSize() == 8192 );
			fileLength = filelength;
			version = VERSION;
			versionMinor = 0;
			unused.setOfs( fileno, headerSize() );
			assert( (data-(char*)this) == headerSize() );
			unusedLength = fileLength - headerSize() - 16;
			memcpy(data+unusedLength, "      \nthe end\n", 16); 
		}
	}
};

#pragma pack(pop)

inline Extent* PhysicalDataFile::_getExtent(DiskLoc loc) {
	loc.assertOk();
	Extent *e = (Extent *) (((char *)header) + loc.getOfs());
	return e;
}

inline Extent* PhysicalDataFile::getExtent(DiskLoc loc) {
	Extent *e = _getExtent(loc);
	e->assertOk();
	return e;
}

#include "cursor.h"

inline Record* PhysicalDataFile::recordAt(DiskLoc dl) { return header->getRecord(dl); }

void sayDbContext(const char *msg = 0);

inline DiskLoc Record::getNext(const DiskLoc& myLoc) {
	if( nextOfs != DiskLoc::NullOfs ) {
		/* defensive */
		if( nextOfs >= 0 && nextOfs < 10 ) { 
			sayDbContext("Assertion failure - Record::getNext() referencing a deleted record?");
			return DiskLoc();
		}

		return DiskLoc(myLoc.a(), nextOfs);
	}
	Extent *e = myExtent(myLoc);
	while( 1 ) {
		if( e->xnext.isNull() )
			return DiskLoc(); // end of table.
		e = e->xnext.ext();
		if( !e->firstRecord.isNull() ) 
			break;
		// entire extent could be empty, keep looking
	}
	return e->firstRecord;
}
inline DiskLoc Record::getPrev(const DiskLoc& myLoc) {
	if( prevOfs != DiskLoc::NullOfs )
		return DiskLoc(myLoc.a(), prevOfs);
	Extent *e = myExtent(myLoc);
	if( e->xprev.isNull() )
		return DiskLoc();
	return e->xprev.ext()->lastRecord;
}

inline Record* DiskLoc::rec() const {
	return DataFileMgr::getRecord(*this);
}
inline BSONObj DiskLoc::obj() const {
	return BSONObj(rec());
}
inline DeletedRecord* DiskLoc::drec() const {
	assert( fileNo != -1 );
	return (DeletedRecord*) rec();
}
inline Extent* DiskLoc::ext() const {
	return DataFileMgr::getExtent(*this);
}

inline BtreeBucket* DiskLoc::btree() const { 
	assert( fileNo != -1 );
	return (BtreeBucket*) rec()->data;
}

/*---------------------------------------------------------------------*/ 

#include "queryoptimizer.h"
#include "database.h"

#define BOOST_CHECK_EXCEPTION( expression ) \
	try { \
		expression; \
	} catch ( const std::exception &e ) { \
		problem() << e.what() << endl; \
		assert( false ); \
	} catch ( ... ) { \
		assert( false ); \
	}

class FileOp {
public:
	virtual bool apply( const boost::filesystem::path &p ) = 0;
	virtual const char * op() const = 0;
};

inline void _applyOpToDataFiles( const char *database, FileOp &fo, const char *path = dbpath ) {
	string c = database;
	c += '.';
	boost::filesystem::path p(path);
	boost::filesystem::path q;
	q = p / (c+"ns");
<<<<<<< HEAD
	boost::filesystem::remove(q);
=======
	bool ok;
	BOOST_CHECK_EXCEPTION( ok = fo.apply( q ) );
	if( ok ) 
		log() << fo.op() << " file " << q.string() << '\n';
>>>>>>> 6215e190
	int i = 0;
	int extra = 10; // should not be necessary, this is defensive in case there are missing files
	while( 1 ) { 
		assert( i <= DiskLoc::MaxFiles );
		stringstream ss;
		ss << c << i;
		q = p / ss.str();
<<<<<<< HEAD
        if( exists(q) ) {
            boost::filesystem::remove(q);
			log() << "  removed file " << q.string() << '\n';
=======
		BOOST_CHECK_EXCEPTION( ok = fo.apply(q) );
		if( ok ) {
			log() << fo.op() << " file " << q.string() << '\n';
>>>>>>> 6215e190
			if( extra != 10 ) 
				log() << "  _applyOpToDataFiles() warning: extra == " << extra << endl;
		}
		else if( --extra <= 0 ) 
			break;
		i++;
	}	
}

inline void _deleteDataFiles(const char *database) { 
	class : public FileOp {
		virtual bool apply( const boost::filesystem::path &p ) {
			return boost::filesystem::remove( p );
		}
		virtual const char * op() const { return "remove"; }
	} deleter;
	_applyOpToDataFiles( database, deleter );
}

inline NamespaceIndex* nsindex(const char *ns) { 
	DEV { 
		char buf[256];
		nsToClient(ns, buf);
		if( database->name != buf ) { 
			cout << "ERROR: attempt to write to wrong database database\n";
			cout << " ns:" << ns << '\n';
			cout << " database->name:" << database->name << endl;
			assert( database->name == buf );
		}
	}
	return &database->namespaceIndex;
}

inline NamespaceDetails* nsdetails(const char *ns) { 
	return nsindex(ns)->details(ns);
}

inline PhysicalDataFile& DiskLoc::pdf() const { 
	assert( fileNo != -1 );
	return *database->getFile(fileNo);
}

inline Extent* DataFileMgr::getExtent(const DiskLoc& dl) {
	assert( dl.a() != -1 );
	return database->getFile(dl.a())->getExtent(dl);
}

inline Record* DataFileMgr::getRecord(const DiskLoc& dl) {
	assert( dl.a() != -1 );
	return database->getFile(dl.a())->recordAt(dl);
}<|MERGE_RESOLUTION|>--- conflicted
+++ resolved
@@ -335,14 +335,10 @@
 	boost::filesystem::path p(path);
 	boost::filesystem::path q;
 	q = p / (c+"ns");
-<<<<<<< HEAD
-	boost::filesystem::remove(q);
-=======
 	bool ok;
 	BOOST_CHECK_EXCEPTION( ok = fo.apply( q ) );
 	if( ok ) 
 		log() << fo.op() << " file " << q.string() << '\n';
->>>>>>> 6215e190
 	int i = 0;
 	int extra = 10; // should not be necessary, this is defensive in case there are missing files
 	while( 1 ) { 
@@ -350,15 +346,9 @@
 		stringstream ss;
 		ss << c << i;
 		q = p / ss.str();
-<<<<<<< HEAD
-        if( exists(q) ) {
-            boost::filesystem::remove(q);
-			log() << "  removed file " << q.string() << '\n';
-=======
 		BOOST_CHECK_EXCEPTION( ok = fo.apply(q) );
 		if( ok ) {
 			log() << fo.op() << " file " << q.string() << '\n';
->>>>>>> 6215e190
 			if( extra != 10 ) 
 				log() << "  _applyOpToDataFiles() warning: extra == " << extra << endl;
 		}
