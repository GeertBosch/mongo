--- conflicted
+++ resolved
@@ -240,7 +240,6 @@
                     str::stream() << "Invalid collection name: " << nss.ns()};
         }
 
-<<<<<<< HEAD
         /* Check if this is running on a view */
         if (ViewCatalog::getInstance()->lookup(nss.ns())) {
             BSONObj explainCmd = convertToAggregate(cmdObj, true);
@@ -258,10 +257,7 @@
             }
         }
 
-        // Parse the command BSON to a LiteParsedQuery.
-=======
         // Parse the command BSON to a QueryRequest.
->>>>>>> c270b252
         const bool isExplain = true;
         auto qrStatus = QueryRequest::makeFromFindCommand(nss, cmdObj, isExplain);
         if (!qrStatus.isOK()) {
