--- conflicted
+++ resolved
@@ -233,8 +233,9 @@
                            ExplainCommon::Verbosity verbosity,
                            const rpc::ServerSelectionMetadata&,
                            BSONObjBuilder* out) const {
-<<<<<<< HEAD
-        const NamespaceString nss(parseNs(dbname, cmdObj));
+
+        const string ns = parseNs(dbname, cmdObj);
+        const NamespaceString nss(ns);
 
         // Check if this query is being performed on a view.
         if (ViewCatalog::getInstance()->lookup(nss.ns())) {
@@ -252,16 +253,6 @@
             }
         }
 
-        AutoGetCollectionForRead ctx(txn, nss.ns());
-
-        Collection* collection = ctx.getCollection();
-
-        StatusWith<unique_ptr<PlanExecutor>> executor =
-            getPlanExecutor(txn, collection, nss.ns(), cmdObj, true);
-=======
-        const string ns = parseNs(dbname, cmdObj);
-        const NamespaceString nss(ns);
-
         auto parsedDistinct = parse(txn, nss, cmdObj, true);
         if (!parsedDistinct.isOK()) {
             return parsedDistinct.getStatus();
@@ -273,7 +264,6 @@
 
         auto executor = getExecutorDistinct(
             txn, collection, ns, &parsedDistinct.getValue(), PlanExecutor::YIELD_AUTO);
->>>>>>> c270b252
         if (!executor.isOK()) {
             return executor.getStatus();
         }
@@ -290,8 +280,8 @@
              BSONObjBuilder& result) {
         Timer t;
 
-<<<<<<< HEAD
-        const NamespaceString nss(parseNs(dbname, cmdObj));
+        const string ns = parseNs(dbname, cmdObj);
+        const NamespaceString nss(ns);
 
         // Check if this query is being performed on a view.
         if (ViewCatalog::getInstance()->lookup(nss.ns())) {
@@ -307,15 +297,6 @@
             }
         }
 
-        AutoGetCollectionForRead ctx(txn, nss.ns());
-
-        Collection* collection = ctx.getCollection();
-
-        auto executor = getPlanExecutor(txn, collection, nss.ns(), cmdObj, false);
-=======
-        const string ns = parseNs(dbname, cmdObj);
-        const NamespaceString nss(ns);
-
         auto parsedDistinct = parse(txn, nss, cmdObj, false);
         if (!parsedDistinct.isOK()) {
             return appendCommandStatus(result, parsedDistinct.getStatus());
@@ -329,7 +310,7 @@
 
         auto executor = getExecutorDistinct(
             txn, collection, ns, &parsedDistinct.getValue(), PlanExecutor::YIELD_AUTO);
->>>>>>> c270b252
+
         if (!executor.isOK()) {
             return appendCommandStatus(result, executor.getStatus());
         }
@@ -390,7 +371,6 @@
                                                   << WorkingSetCommon::toStatusString(obj)));
         }
 
-
         auto curOp = CurOp::get(txn);
 
         // Get summary information about the plan.
